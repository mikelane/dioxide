--- conflicted
+++ resolved
@@ -5,16 +5,6 @@
     Scope,
     component,
 )
-<<<<<<< HEAD
-
-
-def _clear_registry() -> None:
-    """Clear the component registry between tests."""
-    from dioxide import _clear_registry as clear
-
-    clear()
-=======
->>>>>>> 40de1661
 
 
 class DescribeComponentDecorator:
